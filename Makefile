CFLAGS+=-std=c99 -Wall -O2 -D_GNU_SOURCE -fPIC -fvisibility=hidden -flto
CXXFLAGS+=-std=c++14 -Wall -O2 -fPIC -fvisibility=hidden -flto
LIBFLAGS=`pkg-config --cflags libxml++-3.0 $(GTKMM) $(GTK)`
LIBS=`pkg-config --libs libxml++-3.0 $(GTKMM) $(GTK)`
LDFLAGS+=-flto

prefix ?= $(out)
prefix ?= /usr

gtk3: GTKMM=gtkmm-3.0
gtk3: GTK=gtk+-3.0
gtk3: LYRICBAR=ddb_lyricbar_gtk3.so
gtk3: lyricbar

gtk2: GTKMM=gtkmm-2.4
gtk2: GTK=gtk+-2.0
gtk2: LYRICBAR=ddb_lyricbar_gtk2.so
gtk2: lyricbar

lyricbar: ui.o utils.o main.o
	$(if $(LYRICBAR),, $(error You should only access this target via "gtk3" or "gtk2"))
<<<<<<< HEAD
	$(CXX) -flto -shared -Wl,-rpath=/usr/local/lib main.o ui.o utils.o -o $(LYRICBAR) $(LIBS)
=======
	$(CXX) -shared $(LDFLAGS) main.o ui.o utils.o -o $(LYRICBAR) $(LIBS)
>>>>>>> 087ec191

ui.o: src/ui.cpp
	$(CXX) src/ui.cpp -c $(LIBFLAGS) $(CXXFLAGS)

utils.o: src/utils.cpp
	$(CXX) src/utils.cpp -c $(LIBFLAGS) $(CXXFLAGS)

main.o: src/main.c
	$(CC) $(CFLAGS) src/main.c -c `pkg-config --cflags $(GTK)`

install:
	install -d $(prefix)/lib/deadbeef
	install -d $(prefix)/share/locale/ru/LC_MESSAGES
	install -m 666 -D *.so $(prefix)/lib/deadbeef
	msgfmt gettext/ru/deadbeef-lyricbar.po -o $(prefix)/share/locale/ru/LC_MESSAGES/deadbeef-lyricbar.mo

clean:
	rm -f *.o *.so
<|MERGE_RESOLUTION|>--- conflicted
+++ resolved
@@ -19,11 +19,7 @@
 
 lyricbar: ui.o utils.o main.o
 	$(if $(LYRICBAR),, $(error You should only access this target via "gtk3" or "gtk2"))
-<<<<<<< HEAD
-	$(CXX) -flto -shared -Wl,-rpath=/usr/local/lib main.o ui.o utils.o -o $(LYRICBAR) $(LIBS)
-=======
 	$(CXX) -shared $(LDFLAGS) main.o ui.o utils.o -o $(LYRICBAR) $(LIBS)
->>>>>>> 087ec191
 
 ui.o: src/ui.cpp
 	$(CXX) src/ui.cpp -c $(LIBFLAGS) $(CXXFLAGS)
